# Copyright (c) Microsoft Corporation.
# SPDX-License-Identifier: Apache-2.0 WITH LLVM-exception

jobs:
- job: '${{ parameters.targetPlatform }}_${{ parameters.shardNum }}'
  timeoutInMinutes: 360

  variables:
    buildOutputLocation: 'D:\build\${{ parameters.targetPlatform }}'
    litFlags: '-j$(testParallelism);--timeout=240;--shuffle;--xunit-xml-output=$(buildOutputLocation)/test-results.xml'
    shardFlags: '--num-shards=${{ parameters.numShards }};--run-shard=${{ parameters.shardNum }}'
    vcpkgLocation: '$(Build.SourcesDirectory)/vcpkg'
  steps:
    - script: |
        if exist "$(tmpDir)" (
          rmdir /S /Q $(tmpDir)
        )
        mkdir $(tmpDir)
      displayName: 'Setup TMP Directory'
    - checkout: self
      clean: true
      submodules: true
    - task: Cache@2
      displayName: vcpkg/installed Caching
      timeoutInMinutes: 10
      inputs:
        key: '"${{ parameters.targetPlatform }}" | $(Build.SourcesDirectory)/.git/modules/vcpkg/HEAD | "2020-03-01.01"'
        path: '$(vcpkgLocation)/installed'
        cacheHitVar: CACHE_RESTORED
    - task: run-vcpkg@0
      displayName: 'Run vcpkg to Install boost-build'
      condition: and(ne(variables.CACHE_RESTORED, 'true'), contains('${{ parameters.targetPlatform }}', 'arm'))
      timeoutInMinutes: 10
      inputs:
        doNotUpdateVcpkg: true
        vcpkgArguments: 'boost-build'
        vcpkgDirectory: '$(vcpkgLocation)'
        vcpkgTriplet: 'x86-windows'
      env: { TMP: $(tmpDir), TEMP: $(tmpDir) }
    - task: run-vcpkg@0
      displayName: 'Run vcpkg to Install boost-math'
      condition: ne(variables.CACHE_RESTORED, 'true')
      timeoutInMinutes: 10
      inputs:
        doNotUpdateVcpkg: true
        vcpkgArguments: 'boost-math'
        vcpkgDirectory: '$(vcpkgLocation)'
        vcpkgTriplet: '${{ parameters.targetPlatform }}-windows'
      env: { TMP: $(tmpDir), TEMP: $(tmpDir) }
    - task: PowerShell@2
      displayName: 'Get Test Parallelism'
      timeoutInMinutes: 2
      inputs:
        targetType: inline
        script: |
          $testParallelism = $env:NUMBER_OF_PROCESSORS - 2
          Write-Host "##vso[task.setvariable variable=testParallelism;]$testParallelism"
    - script: |
        if exist "$(buildOutputLocation)" (
          rmdir /S /Q "$(buildOutputLocation)"
        )
        call "%PROGRAMFILES(X86)%\Microsoft Visual Studio\2019\Preview\Common7\Tools\VsDevCmd.bat" ^
        -host_arch=amd64 -arch=${{ parameters.vsDevCmdArch }} -no_logo
        cmake -G Ninja -DCMAKE_TOOLCHAIN_FILE=$(vcpkgLocation)\scripts\buildsystems\vcpkg.cmake ^
        -DVCPKG_TARGET_TRIPLET=${{ parameters.targetPlatform }}-windows -DCMAKE_CXX_COMPILER=cl ^
<<<<<<< HEAD
        -DCMAKE_BUILD_TYPE=Release -DLIT_FLAGS=$(litFlags) -DCMAKE_CXX_FLAGS=/analyze:autolog- ^
        -DSTL_IS_KERNEL=ON ^
        -DWDK_INCLUDE_DIRECTORY="C:/Program Files (x86)/Windows Kits/10/Include/10.0.19041.0" ^
        -DWDK_LIB_DIRECTORY="C:/Program Files (x86)/Windows Kits/10/Lib/10.0.19041.0" ^
        -DWDK_BIN_DIRECTORY="C:/Program Files (x86)/Windows Kits/10/bin/10.0.19041.0" ^
=======
        -DCMAKE_BUILD_TYPE=Release -DLIT_FLAGS=$(litFlags);$(shardFlags) ^
        -DCMAKE_CXX_FLAGS=/analyze:autolog- ^
>>>>>>> e604b6c2
        -S $(Build.SourcesDirectory) -B $(buildOutputLocation)
        cmake --build $(buildOutputLocation)
      displayName: 'Build the STL'
      timeoutInMinutes: 10
      env: { TMP: $(tmpDir), TEMP: $(tmpDir) }
    - task: CmdLine@2
      displayName: 'Run Tests'
      timeoutInMinutes: 120
      condition: and(succeeded(), in('${{ parameters.targetPlatform }}', 'x64', 'x86'))
      inputs:
        workingDirectory: $(buildOutputLocation)
        script: |
          call "%PROGRAMFILES(X86)%\Microsoft Visual Studio\2019\Preview\Common7\Tools\VsDevCmd.bat" ^
          -host_arch=${{ parameters.vsDevCmdArch }} -arch=${{ parameters.vsDevCmdArch }} -no_logo
          ctest -V
      env: { TMP: $(tmpDir), TEMP: $(tmpDir) }
    - task: PublishTestResults@2
      displayName: 'Publish Tests'
      timeoutInMinutes: 10
      condition: and(succeededOrFailed(), in('${{ parameters.targetPlatform }}', 'x64', 'x86'))
      inputs:
        searchFolder: $(buildOutputLocation)
        testResultsFormat: JUnit
        testResultsFiles: '**/test-results.xml'
        testRunTitle: 'test-${{ parameters.targetPlatform }}-${{ parameters.shardNum }}'
<|MERGE_RESOLUTION|>--- conflicted
+++ resolved
@@ -1,100 +1,95 @@
-# Copyright (c) Microsoft Corporation.
-# SPDX-License-Identifier: Apache-2.0 WITH LLVM-exception
-
-jobs:
-- job: '${{ parameters.targetPlatform }}_${{ parameters.shardNum }}'
-  timeoutInMinutes: 360
-
-  variables:
-    buildOutputLocation: 'D:\build\${{ parameters.targetPlatform }}'
-    litFlags: '-j$(testParallelism);--timeout=240;--shuffle;--xunit-xml-output=$(buildOutputLocation)/test-results.xml'
-    shardFlags: '--num-shards=${{ parameters.numShards }};--run-shard=${{ parameters.shardNum }}'
-    vcpkgLocation: '$(Build.SourcesDirectory)/vcpkg'
-  steps:
-    - script: |
-        if exist "$(tmpDir)" (
-          rmdir /S /Q $(tmpDir)
-        )
-        mkdir $(tmpDir)
-      displayName: 'Setup TMP Directory'
-    - checkout: self
-      clean: true
-      submodules: true
-    - task: Cache@2
-      displayName: vcpkg/installed Caching
-      timeoutInMinutes: 10
-      inputs:
-        key: '"${{ parameters.targetPlatform }}" | $(Build.SourcesDirectory)/.git/modules/vcpkg/HEAD | "2020-03-01.01"'
-        path: '$(vcpkgLocation)/installed'
-        cacheHitVar: CACHE_RESTORED
-    - task: run-vcpkg@0
-      displayName: 'Run vcpkg to Install boost-build'
-      condition: and(ne(variables.CACHE_RESTORED, 'true'), contains('${{ parameters.targetPlatform }}', 'arm'))
-      timeoutInMinutes: 10
-      inputs:
-        doNotUpdateVcpkg: true
-        vcpkgArguments: 'boost-build'
-        vcpkgDirectory: '$(vcpkgLocation)'
-        vcpkgTriplet: 'x86-windows'
-      env: { TMP: $(tmpDir), TEMP: $(tmpDir) }
-    - task: run-vcpkg@0
-      displayName: 'Run vcpkg to Install boost-math'
-      condition: ne(variables.CACHE_RESTORED, 'true')
-      timeoutInMinutes: 10
-      inputs:
-        doNotUpdateVcpkg: true
-        vcpkgArguments: 'boost-math'
-        vcpkgDirectory: '$(vcpkgLocation)'
-        vcpkgTriplet: '${{ parameters.targetPlatform }}-windows'
-      env: { TMP: $(tmpDir), TEMP: $(tmpDir) }
-    - task: PowerShell@2
-      displayName: 'Get Test Parallelism'
-      timeoutInMinutes: 2
-      inputs:
-        targetType: inline
-        script: |
-          $testParallelism = $env:NUMBER_OF_PROCESSORS - 2
-          Write-Host "##vso[task.setvariable variable=testParallelism;]$testParallelism"
-    - script: |
-        if exist "$(buildOutputLocation)" (
-          rmdir /S /Q "$(buildOutputLocation)"
-        )
-        call "%PROGRAMFILES(X86)%\Microsoft Visual Studio\2019\Preview\Common7\Tools\VsDevCmd.bat" ^
-        -host_arch=amd64 -arch=${{ parameters.vsDevCmdArch }} -no_logo
-        cmake -G Ninja -DCMAKE_TOOLCHAIN_FILE=$(vcpkgLocation)\scripts\buildsystems\vcpkg.cmake ^
-        -DVCPKG_TARGET_TRIPLET=${{ parameters.targetPlatform }}-windows -DCMAKE_CXX_COMPILER=cl ^
-<<<<<<< HEAD
-        -DCMAKE_BUILD_TYPE=Release -DLIT_FLAGS=$(litFlags) -DCMAKE_CXX_FLAGS=/analyze:autolog- ^
-        -DSTL_IS_KERNEL=ON ^
-        -DWDK_INCLUDE_DIRECTORY="C:/Program Files (x86)/Windows Kits/10/Include/10.0.19041.0" ^
-        -DWDK_LIB_DIRECTORY="C:/Program Files (x86)/Windows Kits/10/Lib/10.0.19041.0" ^
-        -DWDK_BIN_DIRECTORY="C:/Program Files (x86)/Windows Kits/10/bin/10.0.19041.0" ^
-=======
-        -DCMAKE_BUILD_TYPE=Release -DLIT_FLAGS=$(litFlags);$(shardFlags) ^
-        -DCMAKE_CXX_FLAGS=/analyze:autolog- ^
->>>>>>> e604b6c2
-        -S $(Build.SourcesDirectory) -B $(buildOutputLocation)
-        cmake --build $(buildOutputLocation)
-      displayName: 'Build the STL'
-      timeoutInMinutes: 10
-      env: { TMP: $(tmpDir), TEMP: $(tmpDir) }
-    - task: CmdLine@2
-      displayName: 'Run Tests'
-      timeoutInMinutes: 120
-      condition: and(succeeded(), in('${{ parameters.targetPlatform }}', 'x64', 'x86'))
-      inputs:
-        workingDirectory: $(buildOutputLocation)
-        script: |
-          call "%PROGRAMFILES(X86)%\Microsoft Visual Studio\2019\Preview\Common7\Tools\VsDevCmd.bat" ^
-          -host_arch=${{ parameters.vsDevCmdArch }} -arch=${{ parameters.vsDevCmdArch }} -no_logo
-          ctest -V
-      env: { TMP: $(tmpDir), TEMP: $(tmpDir) }
-    - task: PublishTestResults@2
-      displayName: 'Publish Tests'
-      timeoutInMinutes: 10
-      condition: and(succeededOrFailed(), in('${{ parameters.targetPlatform }}', 'x64', 'x86'))
-      inputs:
-        searchFolder: $(buildOutputLocation)
-        testResultsFormat: JUnit
-        testResultsFiles: '**/test-results.xml'
-        testRunTitle: 'test-${{ parameters.targetPlatform }}-${{ parameters.shardNum }}'
+# Copyright (c) Microsoft Corporation.
+# SPDX-License-Identifier: Apache-2.0 WITH LLVM-exception
+
+jobs:
+- job: '${{ parameters.targetPlatform }}_${{ parameters.shardNum }}'
+  timeoutInMinutes: 360
+
+  variables:
+    buildOutputLocation: 'D:\build\${{ parameters.targetPlatform }}'
+    litFlags: '-j$(testParallelism);--timeout=240;--shuffle;--xunit-xml-output=$(buildOutputLocation)/test-results.xml'
+    shardFlags: '--num-shards=${{ parameters.numShards }};--run-shard=${{ parameters.shardNum }}'
+    vcpkgLocation: '$(Build.SourcesDirectory)/vcpkg'
+  steps:
+    - script: |
+        if exist "$(tmpDir)" (
+          rmdir /S /Q $(tmpDir)
+        )
+        mkdir $(tmpDir)
+      displayName: 'Setup TMP Directory'
+    - checkout: self
+      clean: true
+      submodules: true
+    - task: Cache@2
+      displayName: vcpkg/installed Caching
+      timeoutInMinutes: 10
+      inputs:
+        key: '"${{ parameters.targetPlatform }}" | $(Build.SourcesDirectory)/.git/modules/vcpkg/HEAD | "2020-03-01.01"'
+        path: '$(vcpkgLocation)/installed'
+        cacheHitVar: CACHE_RESTORED
+    - task: run-vcpkg@0
+      displayName: 'Run vcpkg to Install boost-build'
+      condition: and(ne(variables.CACHE_RESTORED, 'true'), contains('${{ parameters.targetPlatform }}', 'arm'))
+      timeoutInMinutes: 10
+      inputs:
+        doNotUpdateVcpkg: true
+        vcpkgArguments: 'boost-build'
+        vcpkgDirectory: '$(vcpkgLocation)'
+        vcpkgTriplet: 'x86-windows'
+      env: { TMP: $(tmpDir), TEMP: $(tmpDir) }
+    - task: run-vcpkg@0
+      displayName: 'Run vcpkg to Install boost-math'
+      condition: ne(variables.CACHE_RESTORED, 'true')
+      timeoutInMinutes: 10
+      inputs:
+        doNotUpdateVcpkg: true
+        vcpkgArguments: 'boost-math'
+        vcpkgDirectory: '$(vcpkgLocation)'
+        vcpkgTriplet: '${{ parameters.targetPlatform }}-windows'
+      env: { TMP: $(tmpDir), TEMP: $(tmpDir) }
+    - task: PowerShell@2
+      displayName: 'Get Test Parallelism'
+      timeoutInMinutes: 2
+      inputs:
+        targetType: inline
+        script: |
+          $testParallelism = $env:NUMBER_OF_PROCESSORS - 2
+          Write-Host "##vso[task.setvariable variable=testParallelism;]$testParallelism"
+    - script: |
+        if exist "$(buildOutputLocation)" (
+          rmdir /S /Q "$(buildOutputLocation)"
+        )
+        call "%PROGRAMFILES(X86)%\Microsoft Visual Studio\2019\Preview\Common7\Tools\VsDevCmd.bat" ^
+        -host_arch=amd64 -arch=${{ parameters.vsDevCmdArch }} -no_logo
+        cmake -G Ninja -DCMAKE_TOOLCHAIN_FILE=$(vcpkgLocation)\scripts\buildsystems\vcpkg.cmake ^
+        -DVCPKG_TARGET_TRIPLET=${{ parameters.targetPlatform }}-windows -DCMAKE_CXX_COMPILER=cl ^
+        -DCMAKE_BUILD_TYPE=Release -DLIT_FLAGS=$(litFlags);$(shardFlags) ^
+        -DCMAKE_CXX_FLAGS=/analyze:autolog- ^ -DSTL_IS_KERNEL=ON ^
+        -DWDK_INCLUDE_DIRECTORY="C:/Program Files (x86)/Windows Kits/10/Include/10.0.19041.0" ^
+        -DWDK_LIB_DIRECTORY="C:/Program Files (x86)/Windows Kits/10/Lib/10.0.19041.0" ^
+        -DWDK_BIN_DIRECTORY="C:/Program Files (x86)/Windows Kits/10/bin/10.0.19041.0" ^
+        -S $(Build.SourcesDirectory) -B $(buildOutputLocation)
+        cmake --build $(buildOutputLocation)
+      displayName: 'Build the STL'
+      timeoutInMinutes: 10
+      env: { TMP: $(tmpDir), TEMP: $(tmpDir) }
+    - task: CmdLine@2
+      displayName: 'Run Tests'
+      timeoutInMinutes: 120
+      condition: and(succeeded(), in('${{ parameters.targetPlatform }}', 'x64', 'x86'))
+      inputs:
+        workingDirectory: $(buildOutputLocation)
+        script: |
+          call "%PROGRAMFILES(X86)%\Microsoft Visual Studio\2019\Preview\Common7\Tools\VsDevCmd.bat" ^
+          -host_arch=${{ parameters.vsDevCmdArch }} -arch=${{ parameters.vsDevCmdArch }} -no_logo
+          ctest -V
+      env: { TMP: $(tmpDir), TEMP: $(tmpDir) }
+    - task: PublishTestResults@2
+      displayName: 'Publish Tests'
+      timeoutInMinutes: 10
+      condition: and(succeededOrFailed(), in('${{ parameters.targetPlatform }}', 'x64', 'x86'))
+      inputs:
+        searchFolder: $(buildOutputLocation)
+        testResultsFormat: JUnit
+        testResultsFiles: '**/test-results.xml'
+        testRunTitle: 'test-${{ parameters.targetPlatform }}-${{ parameters.shardNum }}'