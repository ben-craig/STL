# Copyright (c) Microsoft Corporation.
#===----------------------------------------------------------------------===##
#
# Part of the LLVM Project, under the Apache License v2.0 with LLVM Exceptions.
# See https://llvm.org/LICENSE.txt for license information.
# SPDX-License-Identifier: Apache-2.0 WITH LLVM-exception
#
#===----------------------------------------------------------------------===##

from itertools import chain
from pathlib import Path
from xml.sax.saxutils import quoteattr
import os
import shutil

from lit.Test import FAIL, PASS, SKIPPED, Test, UNSUPPORTED, XPASS, XFAIL

from stl.compiler import CXXCompiler

_compiler_path_cache = dict()


class STLTest(Test):
    def __init__(self, suite, path_in_suite, lit_config, test_config,
                 envlst_entry, env_num, default_cxx, file_path=None):
        self.env_num = env_num
        self.skipped = False
        Test.__init__(self, suite, path_in_suite, test_config, file_path)

        self._configure_expected_result(suite, path_in_suite, lit_config,
                                        test_config, env_num)
        if self.skipped:
            return

        self._configure_cxx(lit_config, envlst_entry, default_cxx)

        use_edg = False
        for flag in chain(self.cxx.flags, self.cxx.compile_flags):
            if flag[1:] == 'clr:pure':
                self.requires.append('clr_pure') # TRANSITION, GH-798
            elif flag[1:] == 'clr':
                self.requires.append('clr') # TRANSITION, GH-797
            elif flag[1:] == 'BE':
                self.requires.append('edg') # available for x86, see config.py
                use_edg = True

        if not use_edg and self.cxx.edg_drop is not None:
            self.skipped = True

    def getOutputDir(self):
        return Path(os.path.join(
            self.suite.getExecPath(self.path_in_suite[:-1]))) / self.env_num

    def getOutputBaseName(self):
        return self.path_in_suite[-2]

    def getExecDir(self):
        return self.getOutputDir()

    def getExecPath(self):
        return self.getExecDir() / (self.getOutputBaseName() + '.exe')

    def getTestName(self):
        return '/'.join(self.path_in_suite[:-1]) + ":" + self.env_num

    def getFullName(self):
        return self.suite.config.name + ' :: ' + self.getTestName()

    def getPassFailResultCodes(self):
        should_fail = self.isExpectedToFail()
        pass_var = XPASS if should_fail else PASS
        fail_var = XFAIL if should_fail else FAIL

        return pass_var, fail_var

    def getXMLOutputTestName(self):
        return ':'.join((self.path_in_suite[-2], self.env_num))

    def getXMLOutputClassName(self):
        safe_test_path = [x.replace(".", "_") for x in self.path_in_suite[:-1]]
        safe_suite_name = self.suite.name.replace(".", "-")

        if safe_test_path:
            return safe_suite_name + "." + "/".join(safe_test_path)
        else:
            return safe_suite_name + "." + safe_suite_name

    def _configure_expected_result(self, suite, path_in_suite, lit_config,
                                   test_config, env_num):
        test_name = self.getTestName()
        self.expected_result = None

        current_prefix = ""
        for prefix, result in \
                chain(test_config.expected_results.items(),
                      lit_config.expected_results.get(test_config.name,
                                                      dict()).items()):
            if test_name == prefix:
                self.expected_result = result
                break
            elif test_name.startswith(prefix) and \
                    len(prefix) > len(current_prefix):
                current_prefix = prefix
                self.expected_result = result

        if test_name in test_config.expected_results:
            self.expected_result = test_config.expected_results[test_name]
        elif test_name in lit_config.expected_results:
            self.expected_result = lit_config.expected_results[test_name]

        if self.expected_result is not None:
            if self.expected_result == SKIPPED:
                self.skipped = True
            elif self.expected_result.isFailure:
                self.xfails = ['*']

    def _configure_cxx(self, lit_config, envlst_entry, default_cxx):
        env_compiler = envlst_entry.getEnvVal('PM_COMPILER', 'cl')

        if not os.path.isfile(env_compiler):
            cxx = _compiler_path_cache.get(env_compiler, None)

            if cxx is None:
                search_paths = self.config.environment['PATH']
                cxx = shutil.which(env_compiler, path=search_paths)
                _compiler_path_cache[env_compiler] = cxx

        if not cxx:
            lit_config.fatal('Could not find: %r' % env_compiler)

        flags = list()
        compile_flags = list()
        link_flags = list()

        flags.extend(default_cxx.flags or [])
        compile_flags.extend(default_cxx.compile_flags or [])
        link_flags.extend(default_cxx.link_flags or [])

        flags.extend(envlst_entry.getEnvVal('PM_CL', '').split())
        link_flags.extend(envlst_entry.getEnvVal('PM_LINK', '').split())

        if ('clang'.casefold() in os.path.basename(cxx).casefold()):
            target_arch = self.config.target_arch.casefold()
            if (target_arch == 'x64'.casefold()):
                compile_flags.append('-m64')
            elif (target_arch == 'x86'.casefold()):
                compile_flags.append('-m32')

        self.cxx = CXXCompiler(cxx, flags, compile_flags, link_flags,
<<<<<<< HEAD
                               default_cxx.compile_env)
        self.cxx.is_kernel = lit_config.is_kernel
=======
                               default_cxx.compile_env, default_cxx.edg_drop)
>>>>>>> 39eb8124

    # This is partially lifted from lit's Test class. The changes here are to
    # handle skipped tests, our env.lst format, and different naming schemes.
    def writeJUnitXML(self, fil):
        """Write the test's report xml representation to a file handle."""
        test_name = quoteattr(self.getXMLOutputTestName())
        class_name = quoteattr(self.getXMLOutputClassName())

        testcase_template = \
            '<testcase classname={class_name} name={test_name} ' \
            'time="{time:.2f}"'
        elapsed_time = self.result.elapsed if self.result.elapsed else 0.0
        testcase_xml = \
            testcase_template.format(class_name=class_name,
                                     test_name=test_name,
                                     time=elapsed_time)
        fil.write(testcase_xml)

        if self.result.code.isFailure:
            fil.write(">\n\t<failure><![CDATA[")
            if isinstance(self.result.output, str):
                encoded_output = self.result.output
            elif isinstance(self.result.output, bytes):
                encoded_output = self.result.output.decode("utf-8", 'replace')
            # In the unlikely case that the output contains the CDATA
            # terminator we wrap it by creating a new CDATA block
            fil.write(encoded_output.replace("]]>", "]]]]><![CDATA[>"))
            fil.write("]]></failure>\n</testcase>")
        elif self.result.code == UNSUPPORTED:
            unsupported_features = self.getMissingRequiredFeatures()
            if unsupported_features:
                skip_message = \
                    "Skipping because of: " + ", ".join(unsupported_features)
            else:
                skip_message = "Skipping because of configuration."
            skip_message = quoteattr(skip_message)

            fil.write(
                ">\n\t<skipped message={} />\n</testcase>".format(
                    skip_message))
        elif self.result.code == SKIPPED:
            message = quoteattr('Test is explicitly marked as skipped')
            fil.write(">\n\t<skipped message={} />\n</testcase>".format(
                message))
        else:
            fil.write("/>")


class LibcxxTest(STLTest):
    def getOutputBaseName(self):
        output_base = self.path_in_suite[-1]

        if output_base.endswith('.cpp'):
            return output_base[:-4]
        else:
            return output_base

    def getOutputDir(self):
        dir_name = self.path_in_suite[-1]
        if dir_name.endswith('.cpp'):
            dir_name = dir_name[:-4]

        return Path(os.path.join(
            self.suite.getExecPath(self.path_in_suite[:-1]))) / dir_name / \
            self.env_num

    def getXMLOutputTestName(self):
        return ':'.join((self.path_in_suite[-1], self.env_num))

    def getTestName(self):
        return '/'.join(self.path_in_suite) + ':' + self.env_num
<|MERGE_RESOLUTION|>--- conflicted
+++ resolved
@@ -1,226 +1,222 @@
-# Copyright (c) Microsoft Corporation.
-#===----------------------------------------------------------------------===##
-#
-# Part of the LLVM Project, under the Apache License v2.0 with LLVM Exceptions.
-# See https://llvm.org/LICENSE.txt for license information.
-# SPDX-License-Identifier: Apache-2.0 WITH LLVM-exception
-#
-#===----------------------------------------------------------------------===##
-
-from itertools import chain
-from pathlib import Path
-from xml.sax.saxutils import quoteattr
-import os
-import shutil
-
-from lit.Test import FAIL, PASS, SKIPPED, Test, UNSUPPORTED, XPASS, XFAIL
-
-from stl.compiler import CXXCompiler
-
-_compiler_path_cache = dict()
-
-
-class STLTest(Test):
-    def __init__(self, suite, path_in_suite, lit_config, test_config,
-                 envlst_entry, env_num, default_cxx, file_path=None):
-        self.env_num = env_num
-        self.skipped = False
-        Test.__init__(self, suite, path_in_suite, test_config, file_path)
-
-        self._configure_expected_result(suite, path_in_suite, lit_config,
-                                        test_config, env_num)
-        if self.skipped:
-            return
-
-        self._configure_cxx(lit_config, envlst_entry, default_cxx)
-
-        use_edg = False
-        for flag in chain(self.cxx.flags, self.cxx.compile_flags):
-            if flag[1:] == 'clr:pure':
-                self.requires.append('clr_pure') # TRANSITION, GH-798
-            elif flag[1:] == 'clr':
-                self.requires.append('clr') # TRANSITION, GH-797
-            elif flag[1:] == 'BE':
-                self.requires.append('edg') # available for x86, see config.py
-                use_edg = True
-
-        if not use_edg and self.cxx.edg_drop is not None:
-            self.skipped = True
-
-    def getOutputDir(self):
-        return Path(os.path.join(
-            self.suite.getExecPath(self.path_in_suite[:-1]))) / self.env_num
-
-    def getOutputBaseName(self):
-        return self.path_in_suite[-2]
-
-    def getExecDir(self):
-        return self.getOutputDir()
-
-    def getExecPath(self):
-        return self.getExecDir() / (self.getOutputBaseName() + '.exe')
-
-    def getTestName(self):
-        return '/'.join(self.path_in_suite[:-1]) + ":" + self.env_num
-
-    def getFullName(self):
-        return self.suite.config.name + ' :: ' + self.getTestName()
-
-    def getPassFailResultCodes(self):
-        should_fail = self.isExpectedToFail()
-        pass_var = XPASS if should_fail else PASS
-        fail_var = XFAIL if should_fail else FAIL
-
-        return pass_var, fail_var
-
-    def getXMLOutputTestName(self):
-        return ':'.join((self.path_in_suite[-2], self.env_num))
-
-    def getXMLOutputClassName(self):
-        safe_test_path = [x.replace(".", "_") for x in self.path_in_suite[:-1]]
-        safe_suite_name = self.suite.name.replace(".", "-")
-
-        if safe_test_path:
-            return safe_suite_name + "." + "/".join(safe_test_path)
-        else:
-            return safe_suite_name + "." + safe_suite_name
-
-    def _configure_expected_result(self, suite, path_in_suite, lit_config,
-                                   test_config, env_num):
-        test_name = self.getTestName()
-        self.expected_result = None
-
-        current_prefix = ""
-        for prefix, result in \
-                chain(test_config.expected_results.items(),
-                      lit_config.expected_results.get(test_config.name,
-                                                      dict()).items()):
-            if test_name == prefix:
-                self.expected_result = result
-                break
-            elif test_name.startswith(prefix) and \
-                    len(prefix) > len(current_prefix):
-                current_prefix = prefix
-                self.expected_result = result
-
-        if test_name in test_config.expected_results:
-            self.expected_result = test_config.expected_results[test_name]
-        elif test_name in lit_config.expected_results:
-            self.expected_result = lit_config.expected_results[test_name]
-
-        if self.expected_result is not None:
-            if self.expected_result == SKIPPED:
-                self.skipped = True
-            elif self.expected_result.isFailure:
-                self.xfails = ['*']
-
-    def _configure_cxx(self, lit_config, envlst_entry, default_cxx):
-        env_compiler = envlst_entry.getEnvVal('PM_COMPILER', 'cl')
-
-        if not os.path.isfile(env_compiler):
-            cxx = _compiler_path_cache.get(env_compiler, None)
-
-            if cxx is None:
-                search_paths = self.config.environment['PATH']
-                cxx = shutil.which(env_compiler, path=search_paths)
-                _compiler_path_cache[env_compiler] = cxx
-
-        if not cxx:
-            lit_config.fatal('Could not find: %r' % env_compiler)
-
-        flags = list()
-        compile_flags = list()
-        link_flags = list()
-
-        flags.extend(default_cxx.flags or [])
-        compile_flags.extend(default_cxx.compile_flags or [])
-        link_flags.extend(default_cxx.link_flags or [])
-
-        flags.extend(envlst_entry.getEnvVal('PM_CL', '').split())
-        link_flags.extend(envlst_entry.getEnvVal('PM_LINK', '').split())
-
-        if ('clang'.casefold() in os.path.basename(cxx).casefold()):
-            target_arch = self.config.target_arch.casefold()
-            if (target_arch == 'x64'.casefold()):
-                compile_flags.append('-m64')
-            elif (target_arch == 'x86'.casefold()):
-                compile_flags.append('-m32')
-
-        self.cxx = CXXCompiler(cxx, flags, compile_flags, link_flags,
-<<<<<<< HEAD
-                               default_cxx.compile_env)
-        self.cxx.is_kernel = lit_config.is_kernel
-=======
-                               default_cxx.compile_env, default_cxx.edg_drop)
->>>>>>> 39eb8124
-
-    # This is partially lifted from lit's Test class. The changes here are to
-    # handle skipped tests, our env.lst format, and different naming schemes.
-    def writeJUnitXML(self, fil):
-        """Write the test's report xml representation to a file handle."""
-        test_name = quoteattr(self.getXMLOutputTestName())
-        class_name = quoteattr(self.getXMLOutputClassName())
-
-        testcase_template = \
-            '<testcase classname={class_name} name={test_name} ' \
-            'time="{time:.2f}"'
-        elapsed_time = self.result.elapsed if self.result.elapsed else 0.0
-        testcase_xml = \
-            testcase_template.format(class_name=class_name,
-                                     test_name=test_name,
-                                     time=elapsed_time)
-        fil.write(testcase_xml)
-
-        if self.result.code.isFailure:
-            fil.write(">\n\t<failure><![CDATA[")
-            if isinstance(self.result.output, str):
-                encoded_output = self.result.output
-            elif isinstance(self.result.output, bytes):
-                encoded_output = self.result.output.decode("utf-8", 'replace')
-            # In the unlikely case that the output contains the CDATA
-            # terminator we wrap it by creating a new CDATA block
-            fil.write(encoded_output.replace("]]>", "]]]]><![CDATA[>"))
-            fil.write("]]></failure>\n</testcase>")
-        elif self.result.code == UNSUPPORTED:
-            unsupported_features = self.getMissingRequiredFeatures()
-            if unsupported_features:
-                skip_message = \
-                    "Skipping because of: " + ", ".join(unsupported_features)
-            else:
-                skip_message = "Skipping because of configuration."
-            skip_message = quoteattr(skip_message)
-
-            fil.write(
-                ">\n\t<skipped message={} />\n</testcase>".format(
-                    skip_message))
-        elif self.result.code == SKIPPED:
-            message = quoteattr('Test is explicitly marked as skipped')
-            fil.write(">\n\t<skipped message={} />\n</testcase>".format(
-                message))
-        else:
-            fil.write("/>")
-
-
-class LibcxxTest(STLTest):
-    def getOutputBaseName(self):
-        output_base = self.path_in_suite[-1]
-
-        if output_base.endswith('.cpp'):
-            return output_base[:-4]
-        else:
-            return output_base
-
-    def getOutputDir(self):
-        dir_name = self.path_in_suite[-1]
-        if dir_name.endswith('.cpp'):
-            dir_name = dir_name[:-4]
-
-        return Path(os.path.join(
-            self.suite.getExecPath(self.path_in_suite[:-1]))) / dir_name / \
-            self.env_num
-
-    def getXMLOutputTestName(self):
-        return ':'.join((self.path_in_suite[-1], self.env_num))
-
-    def getTestName(self):
-        return '/'.join(self.path_in_suite) + ':' + self.env_num
+# Copyright (c) Microsoft Corporation.
+#===----------------------------------------------------------------------===##
+#
+# Part of the LLVM Project, under the Apache License v2.0 with LLVM Exceptions.
+# See https://llvm.org/LICENSE.txt for license information.
+# SPDX-License-Identifier: Apache-2.0 WITH LLVM-exception
+#
+#===----------------------------------------------------------------------===##
+
+from itertools import chain
+from pathlib import Path
+from xml.sax.saxutils import quoteattr
+import os
+import shutil
+
+from lit.Test import FAIL, PASS, SKIPPED, Test, UNSUPPORTED, XPASS, XFAIL
+
+from stl.compiler import CXXCompiler
+
+_compiler_path_cache = dict()
+
+
+class STLTest(Test):
+    def __init__(self, suite, path_in_suite, lit_config, test_config,
+                 envlst_entry, env_num, default_cxx, file_path=None):
+        self.env_num = env_num
+        self.skipped = False
+        Test.__init__(self, suite, path_in_suite, test_config, file_path)
+
+        self._configure_expected_result(suite, path_in_suite, lit_config,
+                                        test_config, env_num)
+        if self.skipped:
+            return
+
+        self._configure_cxx(lit_config, envlst_entry, default_cxx)
+
+        use_edg = False
+        for flag in chain(self.cxx.flags, self.cxx.compile_flags):
+            if flag[1:] == 'clr:pure':
+                self.requires.append('clr_pure') # TRANSITION, GH-798
+            elif flag[1:] == 'clr':
+                self.requires.append('clr') # TRANSITION, GH-797
+            elif flag[1:] == 'BE':
+                self.requires.append('edg') # available for x86, see config.py
+                use_edg = True
+
+        if not use_edg and self.cxx.edg_drop is not None:
+            self.skipped = True
+
+    def getOutputDir(self):
+        return Path(os.path.join(
+            self.suite.getExecPath(self.path_in_suite[:-1]))) / self.env_num
+
+    def getOutputBaseName(self):
+        return self.path_in_suite[-2]
+
+    def getExecDir(self):
+        return self.getOutputDir()
+
+    def getExecPath(self):
+        return self.getExecDir() / (self.getOutputBaseName() + '.exe')
+
+    def getTestName(self):
+        return '/'.join(self.path_in_suite[:-1]) + ":" + self.env_num
+
+    def getFullName(self):
+        return self.suite.config.name + ' :: ' + self.getTestName()
+
+    def getPassFailResultCodes(self):
+        should_fail = self.isExpectedToFail()
+        pass_var = XPASS if should_fail else PASS
+        fail_var = XFAIL if should_fail else FAIL
+
+        return pass_var, fail_var
+
+    def getXMLOutputTestName(self):
+        return ':'.join((self.path_in_suite[-2], self.env_num))
+
+    def getXMLOutputClassName(self):
+        safe_test_path = [x.replace(".", "_") for x in self.path_in_suite[:-1]]
+        safe_suite_name = self.suite.name.replace(".", "-")
+
+        if safe_test_path:
+            return safe_suite_name + "." + "/".join(safe_test_path)
+        else:
+            return safe_suite_name + "." + safe_suite_name
+
+    def _configure_expected_result(self, suite, path_in_suite, lit_config,
+                                   test_config, env_num):
+        test_name = self.getTestName()
+        self.expected_result = None
+
+        current_prefix = ""
+        for prefix, result in \
+                chain(test_config.expected_results.items(),
+                      lit_config.expected_results.get(test_config.name,
+                                                      dict()).items()):
+            if test_name == prefix:
+                self.expected_result = result
+                break
+            elif test_name.startswith(prefix) and \
+                    len(prefix) > len(current_prefix):
+                current_prefix = prefix
+                self.expected_result = result
+
+        if test_name in test_config.expected_results:
+            self.expected_result = test_config.expected_results[test_name]
+        elif test_name in lit_config.expected_results:
+            self.expected_result = lit_config.expected_results[test_name]
+
+        if self.expected_result is not None:
+            if self.expected_result == SKIPPED:
+                self.skipped = True
+            elif self.expected_result.isFailure:
+                self.xfails = ['*']
+
+    def _configure_cxx(self, lit_config, envlst_entry, default_cxx):
+        env_compiler = envlst_entry.getEnvVal('PM_COMPILER', 'cl')
+
+        if not os.path.isfile(env_compiler):
+            cxx = _compiler_path_cache.get(env_compiler, None)
+
+            if cxx is None:
+                search_paths = self.config.environment['PATH']
+                cxx = shutil.which(env_compiler, path=search_paths)
+                _compiler_path_cache[env_compiler] = cxx
+
+        if not cxx:
+            lit_config.fatal('Could not find: %r' % env_compiler)
+
+        flags = list()
+        compile_flags = list()
+        link_flags = list()
+
+        flags.extend(default_cxx.flags or [])
+        compile_flags.extend(default_cxx.compile_flags or [])
+        link_flags.extend(default_cxx.link_flags or [])
+
+        flags.extend(envlst_entry.getEnvVal('PM_CL', '').split())
+        link_flags.extend(envlst_entry.getEnvVal('PM_LINK', '').split())
+
+        if ('clang'.casefold() in os.path.basename(cxx).casefold()):
+            target_arch = self.config.target_arch.casefold()
+            if (target_arch == 'x64'.casefold()):
+                compile_flags.append('-m64')
+            elif (target_arch == 'x86'.casefold()):
+                compile_flags.append('-m32')
+
+        self.cxx = CXXCompiler(cxx, flags, compile_flags, link_flags,
+                               default_cxx.compile_env, default_cxx.edg_drop)
+        self.cxx.is_kernel = lit_config.is_kernel
+
+    # This is partially lifted from lit's Test class. The changes here are to
+    # handle skipped tests, our env.lst format, and different naming schemes.
+    def writeJUnitXML(self, fil):
+        """Write the test's report xml representation to a file handle."""
+        test_name = quoteattr(self.getXMLOutputTestName())
+        class_name = quoteattr(self.getXMLOutputClassName())
+
+        testcase_template = \
+            '<testcase classname={class_name} name={test_name} ' \
+            'time="{time:.2f}"'
+        elapsed_time = self.result.elapsed if self.result.elapsed else 0.0
+        testcase_xml = \
+            testcase_template.format(class_name=class_name,
+                                     test_name=test_name,
+                                     time=elapsed_time)
+        fil.write(testcase_xml)
+
+        if self.result.code.isFailure:
+            fil.write(">\n\t<failure><![CDATA[")
+            if isinstance(self.result.output, str):
+                encoded_output = self.result.output
+            elif isinstance(self.result.output, bytes):
+                encoded_output = self.result.output.decode("utf-8", 'replace')
+            # In the unlikely case that the output contains the CDATA
+            # terminator we wrap it by creating a new CDATA block
+            fil.write(encoded_output.replace("]]>", "]]]]><![CDATA[>"))
+            fil.write("]]></failure>\n</testcase>")
+        elif self.result.code == UNSUPPORTED:
+            unsupported_features = self.getMissingRequiredFeatures()
+            if unsupported_features:
+                skip_message = \
+                    "Skipping because of: " + ", ".join(unsupported_features)
+            else:
+                skip_message = "Skipping because of configuration."
+            skip_message = quoteattr(skip_message)
+
+            fil.write(
+                ">\n\t<skipped message={} />\n</testcase>".format(
+                    skip_message))
+        elif self.result.code == SKIPPED:
+            message = quoteattr('Test is explicitly marked as skipped')
+            fil.write(">\n\t<skipped message={} />\n</testcase>".format(
+                message))
+        else:
+            fil.write("/>")
+
+
+class LibcxxTest(STLTest):
+    def getOutputBaseName(self):
+        output_base = self.path_in_suite[-1]
+
+        if output_base.endswith('.cpp'):
+            return output_base[:-4]
+        else:
+            return output_base
+
+    def getOutputDir(self):
+        dir_name = self.path_in_suite[-1]
+        if dir_name.endswith('.cpp'):
+            dir_name = dir_name[:-4]
+
+        return Path(os.path.join(
+            self.suite.getExecPath(self.path_in_suite[:-1]))) / dir_name / \
+            self.env_num
+
+    def getXMLOutputTestName(self):
+        return ':'.join((self.path_in_suite[-1], self.env_num))
+
+    def getTestName(self):
+        return '/'.join(self.path_in_suite) + ':' + self.env_num